--- conflicted
+++ resolved
@@ -43,12 +43,8 @@
     'ComplexTerm',
     'refine_field',
     'combine_fields',
-<<<<<<< HEAD
     'define_nested_seq_field',
-=======
-    'define_nested_list_field',
     'define_enum_field',
->>>>>>> d70924bd
     'simple_predicate',
     'path',
     'hashable_path',
@@ -1273,8 +1269,13 @@
             if len(raw.arguments) != 0: raise TypeError("Empty list")
             return raw.name if raw.positive else "-{}".format(raw.name)
         except:
-            raise TypeError(("Object '{}' ({}) is not a unary Function "
-                             "Symbol").format(raw, type(raw)))
+            try:
+                msg=("Symbol '{}' ({}) is not a unary Function "
+                     "Symbol").format(raw, raw.type)
+            except:
+                msg=("Object '{}' ({}) is not a unary Function "
+                                 "Symbol").format(raw, type(raw))
+            raise TypeError(msg)
 
     def pytocl(v):
         if not isinstance(v,str):
@@ -1601,7 +1602,7 @@
 # ------------------------------------------------------------------------------
 
 def define_enum_field(*args):
-    """Factory function that returns a RawField sub-class for an Enum
+    """Factory function that returns a BaseField sub-class for an Enum
 
     Enums are part of the standard library since Python 3.4. This method
     provides an alternative to using refine_field() to provide a restricted set
@@ -1640,8 +1641,8 @@
     else:
         raise TypeError("define_enum_field() missing required positional arguments")
 
-    if not inspect.isclass(field_class) or not issubclass(field_class,RawField):
-        raise TypeError("{} is not a subclass of RawField".format(field_class))
+    if not inspect.isclass(field_class) or not issubclass(field_class,BaseField):
+        raise TypeError("{} is not a subclass of BaseField".format(field_class))
 
     if not inspect.isclass(enum_class) or not issubclass(enum_class,enum.Enum):
         raise TypeError("{} is not a subclass of enum.Enum".format(enum_class))
